Name:           hs-java
Version:        0.3
Cabal-Version:  >= 1.6
License:        BSD3
License-File:   LICENSE
Author:         Ilya V. Portnov
Maintainer:     portnov84@rambler.ru
Synopsis:       Java .class files assembler/disassembler
Category:       Jvm
Build-Type:     Simple
Description:    This package declares data types for Java .class files format and functions
                to assemble/disassemble Java bytecode. See dump-class.hs, rebuild-class.hs,
                TestGen.hs for examples of usage.
<<<<<<< HEAD
=======

Bug-reports: http://home.iportnov.ru:3000/projects/hs-java/
>>>>>>> 480abc5f

Extra-source-files: dump-class.hs
                    rebuild-class.hs
                    TestGen.hs

library
  Exposed-Modules: JVM.Common
                   JVM.ClassFile
                   JVM.Assembler
                   JVM.Converter
                   JVM.Builder
                   JVM.Builder.Monad
                   JVM.Builder.Instructions
                   JVM.Dump
                   JVM.Exceptions
                   Java.Lang
                   Java.IO
                   Java.ClassPath
                   Java.ClassPath.Types
                   Java.ClassPath.Common
                   Java.JAR
                   Java.JAR.Archive
                   Java.META
                   Java.META.Types
                   Java.META.Spec
                   Java.META.Parser

  Build-Depends:  base >= 3 && <= 5, containers, binary,
                  mtl, directory, filepath, utf8-string, array,
                  bytestring, data-binary-ieee754, binary-state,
                  control-monad-exception, data-default, MissingH,
                  LibZip, Glob, parsec >= 3 && <4

  ghc-options: -fwarn-unused-imports

Source-repository head
  type:     git
<<<<<<< HEAD
  location: git@gitorious.org:hs-java/hs-java.git
=======
  location: git@gitorious.org:hs-java/hs-java.git
>>>>>>> 480abc5f
<|MERGE_RESOLUTION|>--- conflicted
+++ resolved
@@ -11,11 +11,7 @@
 Description:    This package declares data types for Java .class files format and functions
                 to assemble/disassemble Java bytecode. See dump-class.hs, rebuild-class.hs,
                 TestGen.hs for examples of usage.
-<<<<<<< HEAD
-=======
-
 Bug-reports: http://home.iportnov.ru:3000/projects/hs-java/
->>>>>>> 480abc5f
 
 Extra-source-files: dump-class.hs
                     rebuild-class.hs
@@ -53,8 +49,4 @@
 
 Source-repository head
   type:     git
-<<<<<<< HEAD
-  location: git@gitorious.org:hs-java/hs-java.git
-=======
-  location: git@gitorious.org:hs-java/hs-java.git
->>>>>>> 480abc5f
+  location: git@gitorious.org:hs-java/hs-java.git